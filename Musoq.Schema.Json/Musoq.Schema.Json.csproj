--- conflicted
+++ resolved
@@ -17,18 +17,9 @@
   </PropertyGroup>
 
   <ItemGroup>
-<<<<<<< HEAD
-    <PackageReference Include="Microsoft.SourceLink.GitHub" Version="1.0.0" PrivateAssets="All" />
-  </ItemGroup>
-
-
-  <ItemGroup>
-    <PackageReference Include="Newtonsoft.Json" Version="12.0.3" />
-    <PackageReference Include="Newtonsoft.Json.Schema" Version="3.0.11" />
-=======
     <PackageReference Include="Newtonsoft.Json" Version="13.0.1" />
     <PackageReference Include="Newtonsoft.Json.Schema" Version="3.0.14" />
->>>>>>> 22b24c91
+    <PackageReference Include="Microsoft.SourceLink.GitHub" Version="1.1.1" PrivateAssets="All" />
   </ItemGroup>
 
   <ItemGroup>
