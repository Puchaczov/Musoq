--- conflicted
+++ resolved
@@ -2,20 +2,15 @@
 
   <PropertyGroup>
     <OutputType>Exe</OutputType>
-<<<<<<< HEAD
-    <TargetFramework>netcoreapp2.1</TargetFramework>
+    <TargetFramework>net6.0</TargetFramework>
     <PublishRepositoryUrl>true</PublishRepositoryUrl>
     <IncludeSymbols>true</IncludeSymbols>
     <SymbolPackageFormat>snupkg</SymbolPackageFormat>
-=======
-    <TargetFramework>net6.0</TargetFramework>
->>>>>>> 22b24c91
   </PropertyGroup>
 
   <ItemGroup>
-    <PackageReference Include="Microsoft.SourceLink.GitHub" Version="1.0.0" PrivateAssets="All" />
+    <PackageReference Include="Microsoft.SourceLink.GitHub" Version="1.1.1" PrivateAssets="All" />
   </ItemGroup>
-
 
   <ItemGroup>
     <ProjectReference Include="..\Musoq.Converter\Musoq.Converter.csproj" />
